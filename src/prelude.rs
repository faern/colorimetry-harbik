//! # Single Import for Colorimetry Types and Functions
//!
//! The `prelude` module gathers and re-exports the most commonly used types, traits, and functions
//! from across the Colorimetry library, so you can bring everything you need into scope with a
//! single import:
//!
//! ```rust
//! use colorimetry::prelude::*;
//! ```
//!
//! ## What’s in the Prelude
//!
//! - **Color Appearance**  
//!   - `CieCam16`, `ViewConditions`, and related CAM utilities.  
//! - **Colorants & Munsell**  
//!   - `Colorant`, plus `munsell_matt` types when the “munsell” feature is enabled.  
//! - **Geometry**  
//!   - Basic geometric utilities used in color calculations.  
//! - **Illuminants**  
//!   - Standard illuminants (`D65`, `D50`, etc.), Planckian and LED models, plus CRI/CCT support if enabled.  
//! - **CIELab & Delta-E**  
//!   - `CieLab` and color-difference formulas (Euclidean ΔE*ab, CIEDE2000).  
//! - **Observers**  
//!   - Standard observers (CIE1931, CIE1964, CIE2015 cone fundamentals).  
//! - **Physics**  
//!   - Radiometric constants (Planck’s law, Stefan–Boltzmann), Gaussian helpers, wavelength converters.  
//! - **RGB Color**  
//!   - `Rgb`, `WideRgb`, color spaces, gamma curves, and gamut-clamped conversions.  
//! - **Spectra & Stimuli**  
//!   - `Spectrum`, `Stimulus`, wavelength-domain utilities, and prelude traits (`Light`, `Filter`).  
//! - **XYZ Tristimulus**  
//!   - The `XYZ` type, chromaticity, and conversion helpers.  
//!

<<<<<<< HEAD
pub use super::cam::{CamTransforms, CieCam16, ViewConditions};
pub use super::colorant::Colorant;
pub use super::illuminant::{CieIlluminant, Illuminant};
pub use super::lab::CieLab;
pub use super::observer::{Observer, CIE1931};
pub use super::rgb::{Rgb, RgbSpace, WideRgb};
pub use super::spectrum::Spectrum;
pub use super::stimulus::Stimulus;
pub use super::traits::{Filter, Light};
pub use super::xyz::{Chromaticity, XYZ};

#[cfg(target_arch = "wasm32")]
use wasm_bindgen::JsValue;
=======
pub use super::cam::*;
pub use super::colorant::*;
pub use super::illuminant::*;
pub use super::lab::*;
pub use super::math::*;
pub use super::observer::*;
pub use super::rgb::*;
pub use super::spectrum::*;
pub use super::stimulus::*;
pub use super::traits::*;
pub use super::xyz::*;
>>>>>>> f47eb85d
<|MERGE_RESOLUTION|>--- conflicted
+++ resolved
@@ -32,7 +32,6 @@
 //!   - The `XYZ` type, chromaticity, and conversion helpers.  
 //!
 
-<<<<<<< HEAD
 pub use super::cam::{CamTransforms, CieCam16, ViewConditions};
 pub use super::colorant::Colorant;
 pub use super::illuminant::{CieIlluminant, Illuminant};
@@ -46,16 +45,3 @@
 
 #[cfg(target_arch = "wasm32")]
 use wasm_bindgen::JsValue;
-=======
-pub use super::cam::*;
-pub use super::colorant::*;
-pub use super::illuminant::*;
-pub use super::lab::*;
-pub use super::math::*;
-pub use super::observer::*;
-pub use super::rgb::*;
-pub use super::spectrum::*;
-pub use super::stimulus::*;
-pub use super::traits::*;
-pub use super::xyz::*;
->>>>>>> f47eb85d
