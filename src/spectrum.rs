/*!
# Spectral Composition

The field of Colorimetry uses mathematical models to describe the sensations in our mind which we
call color.  These models are based the spectral composition of stimuli, essentially rays of light
hitting the photosensitive cells in the back of our eyes, and the spectral sensitiviy of these
cells. The spectral composition of light, and the objects involved in its processing such as filters
and painted patches, is represented by the [Spectrum]-object in this library.
The spectral sensitivity of human vision is described by an [`Observer`](crate::observer::Observer).
*/
use core::f64;
use std::{
    borrow::Cow,
    collections::BTreeMap,
    default,
    error::Error,
    iter::Sum,
    ops::{Add, AddAssign, Deref, Div, Index, IndexMut, Mul, MulAssign, RangeInclusive},
};

use approx::{AbsDiff, AbsDiffEq};
use num_traits::ToPrimitive;

use wasm_bindgen::prelude::*;

use nalgebra::{DVector, SVector};

use crate::{
    colorant::Colorant,
    data::illuminants::{D50, D65},
    data::observers::CIE1931,
    error::CmtError,
    observer::ObserverData,
    physics::C,
    physics::{gaussian_peak_one, led_ohno, planck, sigma_from_fwhm, stefan_boltzmann, wavelength},
    std_illuminants::StdIlluminant,
    widergb::WideRgb,
};

/// The wavelength range of the spectrums supported by this library.
///
/// From 380 to 780 nanometers, inclusive in both ends.
pub const SPECTRUM_WAVELENGTH_RANGE: RangeInclusive<usize> = 380..=780;

/// Number of values in the spectrum. This is 401.
pub const NS: usize = *SPECTRUM_WAVELENGTH_RANGE.end() - *SPECTRUM_WAVELENGTH_RANGE.start() + 1;

/**
This container holds spectral values within a wavelength domain ranging from 380
to 780 nanometers, with an interval size of 1 nanometer and a total of 401
values. It also includes a category tag and an optional 'total' value for the
aggregate value associated with the spectrum.

A `Spectrum` can be constructed from data, but many other construction methods
are available in this library, such as standard illuminants A and D65, Planckian
(Black Body) illuminants, or a `Stimulus` spectrum for a pixel of an sRGB
display.
 */
#[wasm_bindgen]
#[derive(Clone, Copy, Debug, PartialEq)]
pub struct Spectrum(pub(crate) SVector<f64, NS>);

impl Spectrum {
    /// Create a new spectrum from the given data. The data must be the 401 values
    /// from 380 to 780 nm.
    ///
    /// If you have spectral data not exactly matching the range 380-780 nm with 1 nm interval,
    /// you can instead use [`linear_interpolate`](Spectrum::linear_interpolate)
    /// or [`sprague_interpolate`](Spectrum::sprague_interpolate).
    pub fn new(data: [f64; NS]) -> Self {
        Self(SVector::<f64, NS>::from_array_storage(
            nalgebra::ArrayStorage([data]),
        ))
    }

    /**
    This function maps spectral data with irregular intervals or intervals different than 1
    nanometer to the standard spectrum as used in this library.

    For domains with a regular interval, the wavelength slice should have a size of two, containing
    the minimum and maximum wavelength values, both also in units of meters or nanometers.

    For irregular domains, this function requires a slice of wavelengths and a slice of spectral
    data, both of the same size. The wavelengths can be specified in units of meters or nanometers.

    In case of duplicate wavelength values the last data values is used, so it is impossible to
    define filters with vertical edges using this method.

    ```rust
    // Creates a linear gradient filter, with a zero transmission at 380 nanometer, and full
    // transmission at 780 nanometer. This is an example using a uniform wavelength domain as input.
    use colorimetry::prelude::*;
    use approx::assert_ulps_eq;
    let data = [0.0, 1.0];
    let wl = [380.0, 780.0];
    let mut spd = Spectrum::linear_interpolate(&wl, &data).unwrap();
    assert_ulps_eq!(spd[380], 0.);
    assert_ulps_eq!(spd[380+100], 0.25);
    assert_ulps_eq!(spd[380+200], 0.5);
    assert_ulps_eq!(spd[380+300], 0.75);
    assert_ulps_eq!(spd[380+400], 1.0);

    // Creates a top hat filter, with slanted angles, using an irregular
    // wavelength domain.
    let data = vec![0.0, 1.0, 1.0, 0.0];
    let wl = vec![480.0, 490.0, 570.0, 580.0];
    let spd = Spectrum::linear_interpolate(&wl, &data).unwrap();
    assert_ulps_eq!(spd[380+0], 0.0);
    assert_ulps_eq!(spd[380+100], 0.0);
    assert_ulps_eq!(spd[380+110], 1.0);
    assert_ulps_eq!(spd[380+190], 1.0);
    assert_ulps_eq!(spd[380+200], 0.0);
    assert_ulps_eq!(spd[380+300], 0.0);
    assert_ulps_eq!(spd[380+400], 0.0);
    ```
    */
    pub fn linear_interpolate(wavelengths: &[f64], data: &[f64]) -> Result<Self, CmtError> {
        let data = match wavelengths.len() {
            2 => linterp(wavelengths.try_into().unwrap(), data)?,
            3.. => linterp_irr(wavelengths, data)?,
            _ => return Err(CmtError::InterpolateWavelengthError),
        };
        Ok(Self(SVector::<f64, 401>::from_array_storage(
            nalgebra::ArrayStorage([data]),
        )))
    }

    /// Interpolation using Sprague
    ///
    /// This method can only use equally distant data points as input.
    /// See Kerf's paper
    /// [The Interpolation Method of Sprague-Karup](https://www.sciencedirect.com/science/article/pii/0771050X75900273)
    /// for the description of the method.
    /// This implementation uses end-point values for extrapolation, as recommended by CIE15:2004 7.2.2.1.
    pub fn sprague_interpolate(wavelengths: [f64; 2], data: &[f64]) -> Result<Self, CmtError> {
        let data = sprinterp(wavelengths, data)?;
        Ok(Self(SVector::<f64, 401>::from_array_storage(
            nalgebra::ArrayStorage([data]),
        )))
    }

    pub fn clamp(&mut self, min: f64, max: f64) {
        self.0.iter_mut().for_each(|v| *v = v.clamp(min, max));
    }

    /**
    Smooth a Spectrum by convolution with a Gaussian function
     */
    pub fn smooth(&mut self, mut fwhm: f64) {
        if fwhm < 1E-3 {
            fwhm *= 1E6
        }; // to nanometer
        let sigma = sigma_from_fwhm(fwhm);
        let sd3 = (6.0 * sigma).floor() as i32;
        let mut kernel = DVector::<f64>::from_iterator(
            (2 * sd3 + 1) as usize,
            (-sd3..=sd3).map(|i| gaussian_peak_one(i as f64, 0.0, sigma)),
        );

        // The smooth operation should not change the energy in a spectrum, so we scale the kernel
        // vector to have a sum of 1.0.
        let sum = kernel.sum();
        kernel.iter_mut().for_each(|v| *v /= sum);

        // use nalgebra's convolve to apply the smooth function, and shift it
        let t = self.0.convolve_full(kernel);
        self.0 = SVector::from_iterator(t.iter().copied().skip(sd3 as usize).take(NS));
    }

    /// Returns the spectral data values, as an array of floats.
    ///
    /// The array contains the 401 data points from 380 to 780 nanometer.
    pub fn values(&self) -> &[f64; NS] {
        &self.0.data.0[0]
    }
}

impl From<[f64; NS]> for Spectrum {
    fn from(data: [f64; NS]) -> Self {
        Self::new(data)
    }
}

impl TryFrom<&[f64]> for Spectrum {
    type Error = CmtError;

    fn try_from(data: &[f64]) -> Result<Self, Self::Error> {
        if data.len() != NS {
            Err(CmtError::DataSize401Error)
        } else {
            Ok(Self(SVector::<f64, NS>::from_iterator(
                data.iter().copied(),
            )))
        }
    }
}

impl Default for Spectrum {
    fn default() -> Self {
        Self(SVector::<f64, NS>::zeros())
    }
}

impl AsRef<[f64; 401]> for Spectrum {
    fn as_ref(&self) -> &[f64; 401] {
        self.values()
    }
}

impl AsRef<[f64]> for Spectrum {
    fn as_ref(&self) -> &[f64] {
        &self.0.data.0[0]
    }
}

impl Sum for Spectrum {
    fn sum<I: Iterator<Item = Self>>(iter: I) -> Self {
        let mut s = Self::default();
        iter.for_each(|si| s += si);
        s
    }
}

impl AbsDiffEq for Spectrum {
    type Epsilon = f64;

    fn default_epsilon() -> Self::Epsilon {
        f64::default_epsilon()
    }

    fn abs_diff_eq(&self, other: &Self, epsilon: Self::Epsilon) -> bool {
        self.0.abs_diff_eq(&other.0, epsilon)
    }
}

// JS-WASM Interface code
#[cfg(target_arch = "wasm32")]
#[wasm_bindgen]
impl Spectrum {
    /// Creates a new Spectrum object, using as input a `Category`, a
    /// Float64Array with exactly 401 datapoints, and an optional third
    /// parameter called total, representing the total irradiance, transmission,
    /// or reflectivity of the values, depending on the category of the
    /// spectrum. The spectral values should be associated with a wavelength
    /// domain from 380 to 480 nanometer, with an interval size of 1 nanometer.
    ///
    /// If the Spectral data you have uses another wavelength domain and/or a different
    /// wavelength interval, use the linear or sprague interpolate constructors,
    /// which takes a wavelength domain and spectral data as arguments.
    #[wasm_bindgen(constructor)]
    pub fn new_js(data: &[f64]) -> Result<Spectrum, wasm_bindgen::JsError> {
        Ok(Spectrum::try_from(data)?)
    }

    /// Returns the spectral data values, as a Float64Array containing 401 data
    /// points, over a wavelength domain from 380 t0 780 nanometer, with a
    /// stepsize of 1 nanometer.
    #[wasm_bindgen(js_name=Values)]
    pub fn values_js(&self) -> Box<[f64]> {
        let values: &[f64] = self.as_ref();
        values.into()
    }

    /**
    This function maps spectral data with irregular intervals or intervals
    different than 1 nanometer to the standard spectrum as used in this
    library.

    For domains with a regular interval, the wavelength slice should have a size
    of two, containing the minimum and maximum wavelength values, both also in
    units of meters or nanometers.

    For irregular domains, this function requires a slice of wavelengths and
    a slice of spectral data, both of the same size. The wavelengths can be
    specified in units of meters or nanometers.

    In case of duplicate wavelength values the last data values is used, so it
    is impossible to define filters with vertical edges using this method.

    ```ts, ignore
    // Creates a linear gradient filter, with a zero transmission at 380
    // nanometer, and full transmission at 780 nanometer. This is an example
    // using a uniform wavelength domain as input.
    use colorimetry as cmt;
    # use approx::assert_ulps_eq;
    let data = [0.0, 1.0];
    let wl = [380.0, 780.0];
    let mut spd = cmt::Spectrum::linear_interpolate(cmt::Category::Colorant, &wl, &data, None).unwrap().values();
    assert_ulps_eq!(spd[0], 0.);
    assert_ulps_eq!(spd[100], 0.25);
    assert_ulps_eq!(spd[200], 0.5);
    assert_ulps_eq!(spd[300], 0.75);
    assert_ulps_eq!(spd[400], 1.0);

    // Creates a top hat filter, with slanted angles, using an irregular
    // wavelength domain.
    let data = vec![0.0, 1.0, 1.0, 0.0];
    let wl = vec![480.0, 490.0, 570.0, 580.0];
    let spd = cmt::Spectrum::linear_interpolate(cmt::Category::Colorant, &wl, &data, None).unwrap().values();
    assert_ulps_eq!(spd[0], 0.0);
    assert_ulps_eq!(spd[100], 0.0);
    assert_ulps_eq!(spd[110], 1.0);
    assert_ulps_eq!(spd[190], 1.0);
    assert_ulps_eq!(spd[200], 0.0);
    assert_ulps_eq!(spd[300], 0.0);
    assert_ulps_eq!(spd[400], 0.0);
    ```
    */
    #[wasm_bindgen(js_name=linearInterpolate)]
    pub fn linear_interpolate_js(
        wavelengths: &[f64],
        data: &[f64],
        total_js: &JsValue,
    ) -> Result<Spectrum, CmtError> {
        Self::linear_interpolate(wavelengths, data)
    }

    /// Calculates the Color Rendering Index values for illuminant spectrum.
    ///
    /// To use this function, first use `await CRI.init()`, which downloads the
    /// Test Color Samples required for the calculation.  These are downloaded
    /// seperately to limit the size of the main web assembly library.
    #[cfg(feature = "cri")]
    #[wasm_bindgen(js_name=cri)]
    pub fn cri_js(&self) -> Result<crate::cri::CRI, CmtError> {
        todo!()
    }
}

/// Multiplication of two spectra using the `*`-operator, typically for a combinations of an
/// illuminant and a colorant or when combining multiple ColorPatchs or filters.
/// Subtractive Mixing.
impl Mul for Spectrum {
    type Output = Self;

    // multiply two cie spectra
    fn mul(self, rhs: Self) -> Self::Output {
        Self(self.0.component_mul(&(rhs.0)))
    }
}

impl Mul<&Spectrum> for &Spectrum {
    type Output = Spectrum;

    /// Multiplication of two references to spectra using the `*`-operator.
    fn mul(self, rhs: &Spectrum) -> Self::Output {
        let s = self.0.component_mul(&(rhs.0));
        Spectrum(s)
    }
}

impl Mul<f64> for Spectrum {
    type Output = Spectrum;

    // spectrum * scalar
    fn mul(self, rhs: f64) -> Self::Output {
        Self(self.0 * rhs)
    }
}

impl Mul<Spectrum> for f64 {
    type Output = Spectrum;

    // scalar * spectrum
    fn mul(self, rhs: Spectrum) -> Self::Output {
        Spectrum(self * rhs.0)
    }
}

impl Mul<&Spectrum> for f64 {
    type Output = Spectrum;

    // scalar * spectrum
    fn mul(self, rhs: &Spectrum) -> Self::Output {
        Spectrum(self * rhs.0)
    }
}

impl Div<&Spectrum> for &Spectrum {
    type Output = Spectrum;

    // multiply two cie spectra
    fn div(self, rhs: &Spectrum) -> Self::Output {
        let s = self.0.component_div(&(rhs.0));
        Spectrum(s)
    }
}

/// Create a Copy On Write instance from a spectrum reference.
impl<'a> From<&'a Spectrum> for Cow<'a, Spectrum> {
    fn from(spectrum: &'a Spectrum) -> Self {
        Cow::Borrowed(spectrum)
    }
}

/// Addition of spectra, typically used for illuminant (multiple sources).
/// Additive mixing
impl Add for Spectrum {
    type Output = Self;

    // add two cie spectra
    fn add(self, rhs: Self) -> Self::Output {
        Self(self.0 + rhs.0)
    }
}

/// Addition of spectra, typically used for illuminant (multiple sources).
/// Additive mixing
impl Add for &Spectrum {
    type Output = Spectrum;

    // add two cie spectra
    fn add(self, rhs: Self) -> Self::Output {
        let s = self.0 + rhs.0;
        Spectrum(s)
    }
}

/// Addition of spectra, typically used for illuminant (multiple sources).
/// Additive mixing
impl AddAssign for Spectrum {
    fn add_assign(&mut self, rhs: Self) {
        self.0 += rhs.0
    }
}

/// Addition of spectra, typically used for illuminant (multiple sources).
/// Additive mixing
impl AddAssign<&Spectrum> for Spectrum {
    fn add_assign(&mut self, rhs: &Self) {
        self.0 += rhs.0
    }
}

impl MulAssign for Spectrum {
    fn mul_assign(&mut self, rhs: Self) {
        self.0
            .iter_mut()
            .zip(rhs.0.iter())
            .for_each(|(v, w)| *v *= *w);
    }
}

impl MulAssign<f64> for Spectrum {
    fn mul_assign(&mut self, rhs: f64) {
        self.0.iter_mut().for_each(|v| *v *= rhs);
    }
}

/// Read a spectrum value by an integer wavelength value in the range from 380..=780
/// nanometer.
///
/// # Panics
///
/// Panic if the index is less than 380 or greater than 780.
impl Index<usize> for Spectrum {
    type Output = f64;

    fn index(&self, i: usize) -> &Self::Output {
        &self.0[(i - SPECTRUM_WAVELENGTH_RANGE.start(), 0)]
    }
}

/// Mutable Access a spectrum value by an integer wavelength value in the range from 380..=780
/// nanometer.
///
/// # Panics
///
/// Panic if the index is less than 380 or greater than 780.
impl IndexMut<usize> for Spectrum {
    fn index_mut(&mut self, i: usize) -> &mut Self::Output {
<<<<<<< HEAD
        &mut self.0[(i - SPECTRUM_WAVELENGTH_RANGE.start(), 0)]
=======
        match i {
            380..=780 => &mut self.0[(i - SPECTRUM_WAVELENGTH_RANGE.start(), 0)],
            ..380 => &mut self.0[(0, 0)],
            781.. => &mut self.0[(400, 0)],
        }
>>>>>>> 9491cde2
    }
}

/// Convenience function for specifying wavelengths in nanometers or meters.
///
/// This accepts integer and float values.
/// Wwavelength values larger than 1E-3 are assumed to have the unit nanometer
/// and are converted to a unit of meters.
/// All integer values are nanometaer values.
pub fn wavelengths<T: ToPrimitive, const N: usize>(v: [T; N]) -> [f64; N] {
    v.map(|x| wavelength(x))
}

/// Linear interpolation over a dataset over an equidistant wavelength domain
fn linterp(mut wl: [f64; 2], data: &[f64]) -> Result<[f64; NS], CmtError> {
    wl.sort_by(|a, b| a.partial_cmp(b).unwrap());
    let [wl, wh] = wavelengths(wl);
    let dlm1 = data.len() - 1; // data length min one

    let mut spd = [0f64; NS];
    spd.iter_mut().enumerate().for_each(|(i, v)| {
        let l = (i + SPECTRUM_WAVELENGTH_RANGE.start()) as f64 * 1E-9; // wavelength in meters
        let t = ((l - wl) / (wh - wl)).clamp(0.0, 1.0); // length parameter
        let tf = t * dlm1 as f64;
        let j = tf.trunc() as usize;
        let f = tf.fract();
        if j >= dlm1 {
            *v = data[dlm1];
        } else {
            *v = data[j] * (1.0 - f) + data[j + 1] * f;
        }
    });
    Ok(spd)
}

/**
Spectrum constructed by linear interpolatino over a dataset with an irregular
wavelength domain.

This algorithm uses a BTreeMap coolection, with wavelengths in picometers as key,
to find a data interval containing the target wavelengths.
 */
fn linterp_irr(wl: &[f64], data: &[f64]) -> Result<[f64; NS], CmtError> {
    if wl.len() != data.len() {
        Err(CmtError::InterpolateWavelengthError)
    } else {
        // BTreeMap can not work with floats as keys, using picometer unit
        // (E-12) here as key, so the precision is here three decimals in units
        // of nanometer
        let a = if wl.iter().any(|v| *v > 1E-3) {
            // nanometers
            BTreeMap::from_iter(
                wl.iter()
                    .map(|v| (*v * 1E3) as usize)
                    .zip(data.iter().copied()),
            )
        } else {
            // meters
            BTreeMap::from_iter(
                wl.iter()
                    .map(|v| (*v * 1E12) as usize)
                    .zip(data.iter().copied()),
            )
        };
        let mut spd = [0f64; NS];
        spd.iter_mut().enumerate().for_each(|(i, v)| {
            let k = (i + SPECTRUM_WAVELENGTH_RANGE.start()) * 1000;
            let p = a.range(..k).next_back(); // find values < k
            let n = a.range(k..).next(); // find values >= k
            match (p, n) {
                (Some((&i, &l)), Some((&j, &r))) => {
                    if j == k {
                        *v = r
                    } else {
                        let f = (k - i) as f64 / (j - i) as f64;
                        *v = l * (1.0 - f) + r * f
                    }
                }
                (None, Some((&_j, &r))) => *v = r, // no previous: target wavelength left from lowest value in input dataset, extrapolate
                (Some((&_i, &l)), None) => *v = l, // no next: target wavelength right from highest value in input dataset, extrapolate
                (None, None) => *v = f64::NAN,     // this should never happen
            }
        });
        Ok(spd)
    }
}

/// Sprague interpolation over a dataset over an equidistant wavelength domain
fn sprinterp(mut wl: [f64; 2], data: &[f64]) -> Result<[f64; NS], CmtError> {
    let imax = data.len() - 1;
    if imax < 6 {
        return Err(CmtError::ProvideAtLeastNValues(imax));
    };
    let f64_imax = imax as f64;

    // function to deal with extrapolation
    let di = |i: i32| -> f64 {
        if i >= 0 && i <= imax as i32 {
            data[i as usize]
        } else if i < 0 {
            data[0]
        } else {
            data[imax]
        }
    };

    wl.sort_by(|a, b| a.partial_cmp(b).unwrap());
    let [wl, wh] = wavelengths(wl);

    let mut spd = [0f64; NS];
    spd.iter_mut().enumerate().for_each(|(i, v)| {
        let l = (i + SPECTRUM_WAVELENGTH_RANGE.start()) as f64 * 1E-9; // wavelength in meters
        let t = (l - wl) / (wh - wl); // length parameter
        let th = (t * f64_imax).clamp(0.0, f64_imax);
        let h = th.fract();
        let j = th.trunc() as i32;
        *v = sprague(
            h,
            &[di(j - 2), di(j - 1), di(j), di(j + 1), di(j + 2), di(j + 3)],
        );
    });
    Ok(spd)
}

fn sprague(h: f64, v: &[f64]) -> f64 {
    let cf = [
        v[2],
        (v[0] - 8.0 * v[1] + 8.0 * v[3] - v[4]) / 12.0,
        (-v[0] + 16.0 * v[1] - 30.0 * v[2] + 16.0 * v[3] - v[4]) / 24.0,
        (-9.0 * v[0] + 39.0 * v[1] - 70.0 * v[2] + 66.0 * v[3] - 33.0 * v[4] + 7.0 * v[5]) / 24.0,
        (13.0 * v[0] - 64.0 * v[1] + 126.0 * v[2] - 124.0 * v[3] + 61.0 * v[4] - 12.0 * v[5])
            / 24.0,
        (-5.0 * v[0] + 25.0 * v[1] - 50.0 * v[2] + 50.0 * v[3] - 25.0 * v[4] + 5.0 * v[5]) / 24.0,
    ];
    // horner's rule
    cf.into_iter().rev().fold(0.0, |acc, coeff| acc * h + coeff)
}

#[cfg(test)]
mod tests {
    use super::*;
    use crate::prelude::*;
    use approx::assert_ulps_eq;
    use std::f64::consts::PI;

    #[test]
    fn test_spectrum_from_rgb() {
        let white: Stimulus = Rgb::new(1.0, 1.0, 1.0, None, None).unwrap().into();
        approx::assert_ulps_eq!(
            CIE1931.xyz_from_spectrum(&white, None),
            CIE1931.xyz_d65().set_illuminance(100.0),
            epsilon = 1E-6
        );
        let red = Stimulus::from_srgb(255, 0, 0);
        assert_ulps_eq!(
            CIE1931
                .xyz_from_spectrum(&red, None)
                .chromaticity()
                .as_ref(),
            &[0.64, 0.33].as_ref(),
            epsilon = 1E-5
        );
    }

    #[test]
    fn test_led() {
        use approx::assert_ulps_eq;
        let ls = Illuminant::led(550.0, 25.0);
        assert_ulps_eq!(ls.irradiance(), 1.0, epsilon = 1E-9);
    }

    #[test]
    fn test_chromaticity() {
        let xyz0 = CIE1931.xyz_from_spectrum(&D65, None);
        let [x0, y0] = xyz0.chromaticity();

        let illuminance = D65.illuminance(&CIE1931);
        let d65 = D65.clone().set_illuminance(&CIE1931, 100.0);
        let xyz = CIE1931.xyz_from_spectrum(&d65, None);
        let [x, y] = xyz.chromaticity();

        assert_ulps_eq!(x0, x);
        assert_ulps_eq!(y0, y);
    }

    #[test]
    fn index_test() {
        let mut s = *Colorant::white().spectrum();

        assert_ulps_eq!(s[500], 1.0);

        // Set a spectral value
        s[500] = 0.5;
        assert_ulps_eq!(s[500], 0.5);

        // Check that neigbhboring values are not changed
        assert_ulps_eq!(s[499], 1.0);
        assert_ulps_eq!(s[501], 1.0);
    }

    #[test]
    #[should_panic]
    fn index_out_of_bounds() {
        let s = *Colorant::white().spectrum();

        let _ = s[300];
    }

    #[test]
    #[should_panic]
    fn index_mut_out_of_bounds() {
        let mut s = *Colorant::white().spectrum();

        s[800] = 0.5;
    }

    #[test]
    fn test_wavelengths() {
        use approx::assert_ulps_eq;

        let mut v1 = [380.0];
        v1 = wavelengths(v1);
        assert_ulps_eq!(v1[0], 380E-9);

        let mut v2 = [380E-9, 780E-9];
        v2 = wavelengths(v2);
        assert_ulps_eq!(v2[0], 380E-9);
        assert_ulps_eq!(v2[1], 780E-9);
    }

    #[test]
    fn ee() {
        let [x, y] = CIE1931
            .xyz_from_spectrum(
                &Illuminant::equal_energy().set_illuminance(&CIE1931, 100.0),
                None,
            )
            .chromaticity();
        assert_ulps_eq!(x, 0.333_3, epsilon = 5E-5);
        assert_ulps_eq!(y, 0.333_3, epsilon = 5E-5);
    }

    #[test]
    fn d65() {
        let [x, y] = CIE1931
            .xyz_from_spectrum(&Illuminant::d65().set_illuminance(&CIE1931, 100.0), None)
            .chromaticity();
        // See table T3 CIE15:2004 (calculated with 5nm intervals, instead of 1nm, as used here)
        assert_ulps_eq!(x, 0.312_72, epsilon = 5E-5);
        assert_ulps_eq!(y, 0.329_03, epsilon = 5E-5);
    }

    #[test]
    fn d65_test() {
        let [x, y, z] = D65.xyz(None).set_illuminance(100.0).values();
        assert_ulps_eq!(x, 95.04, epsilon = 5E-3);
        assert_ulps_eq!(y, 100.0, epsilon = 5E-3);
        assert_ulps_eq!(z, 108.86, epsilon = 5E-3);
    }

    #[test]
    fn d50() {
        let [x, y] = CIE1931
            .xyz_from_spectrum(&Illuminant::d50().set_illuminance(&CIE1931, 100.0), None)
            .chromaticity();
        // See table T3 CIE15:2004 (calculated with 5nm intervals, instead of 1nm, as used here)
        assert_ulps_eq!(x, 0.345_67, epsilon = 5E-5);
        assert_ulps_eq!(y, 0.358_51, epsilon = 5E-5);
    }

    #[cfg_attr(test, cfg(feature = "cie-illuminants"))]
    fn a() {
        let a: Illuminant = StdIlluminant::A.into();
        let [x, y] = CIE1931.xyz_from_spectrum(&a, None).chromaticity();
        // See table T3 CIE15:2004 (calculated with 5nm intervals, instead of 1nm, as used here)
        assert_ulps_eq!(x, 0.447_58, epsilon = 5E-5);
        assert_ulps_eq!(y, 0.407_45, epsilon = 5E-5);
    }

    #[test]
    fn add_spectra() {
        use approx::assert_ulps_eq;
        let mut g1 = *Colorant::gray(0.5).spectrum();
        let g2 = *Colorant::gray(0.5).spectrum();
        let g = g1 + g2;
        for i in 380..780 {
            assert_ulps_eq!(g[i], 1.0);
        }

        g1 += &g2;
        for i in 380..780 {
            assert_ulps_eq!(g1[i], 1.0);
        }

        let spectrum = *Colorant::gaussian(550.0, 50.0).spectrum();
        let v = 2.0 * spectrum + -2.0 * spectrum;
        for i in 380..780 {
            assert_ulps_eq!(v[i], 0.0);
        }
    }
    #[test]
    fn mul_spectra_test() {
        use approx::assert_ulps_eq;
        let g = *Colorant::gray(0.5).spectrum();

        let w = 2.0 * g;
        for i in 380..780 {
            assert_ulps_eq!(w[i], 1.0);
        }

        let v = g * 2.0;
        for i in 380..780 {
            assert_ulps_eq!(v[i], 1.0);
        }
    }

    #[test]
    fn test_linterp() {
        use approx::assert_ulps_eq;

        let data = [0.0, 1.0, 0.0];
        let wl = [380.0, 780.0];
        let spd = linterp(wl, &data).unwrap();
        assert_ulps_eq!(spd[0], 0.);
        assert_ulps_eq!(spd[100], 0.5);
        assert_ulps_eq!(spd[200], 1.0);
        assert_ulps_eq!(spd[300], 0.5);
        assert_ulps_eq!(spd[400], 0.0);

        let data = [0.0, 1.0];
        let wl = [380.0, 780.0];
        let spd = linterp(wl, &data).unwrap();
        assert_ulps_eq!(spd[0], 0.);
        assert_ulps_eq!(spd[100], 0.25);
        assert_ulps_eq!(spd[200], 0.5);
        assert_ulps_eq!(spd[300], 0.75);
        assert_ulps_eq!(spd[400], 1.0);

        let data2 = [0.0, 1.0];
        let wl2 = [480.0, 580.0];
        let spd2 = linterp(wl2, &data2).unwrap();
        // print!("{:?}", spd2);
        assert_ulps_eq!(spd2[0], 0.0);
        assert_ulps_eq!(spd2[100], 0.0);
        assert_ulps_eq!(spd2[150], 0.5, epsilon = 1E-10);
        assert_ulps_eq!(spd2[200], 1.0);
        assert_ulps_eq!(spd2[300], 1.0);
        assert_ulps_eq!(spd2[400], 1.0);

        let data3 = [0.0, 1.0];
        let wl3 = [0.0, 1000.0];
        let spd3 = linterp(wl3, &data3).unwrap();
        // print!("{:?}", spd2);
        assert_ulps_eq!(spd3[0], 0.38);
        assert_ulps_eq!(spd3[100], 0.48);
        assert_ulps_eq!(spd3[200], 0.58);
        assert_ulps_eq!(spd3[300], 0.68);
        assert_ulps_eq!(spd3[400], 0.78);
    }

    #[test]
    fn test_smooth() {
        let mut s = *Colorant::default().spectrum();
        s[550] = 1.0;
        s.smooth(5.0);

        let sigma = sigma_from_fwhm(5.0);
        let w = Colorant::gaussian(550.0, sigma);
        let scale = sigma * (PI * 2.0).sqrt(); // integral of a gaussian
        s.0.iter()
            .zip(w.0 .0.iter())
            .enumerate()
            .for_each(|(i, (s, w))| {
                let j = i + 380;
                let w = w / scale; // change the reference gaussian colorant to have an integral of 1.0
                                   //println!("{j} {s:.6} {w:.6}");
                approx::assert_abs_diff_eq!(s, &w, epsilon = 1E-8);
            });
    }

    #[test]
    fn sprague_ones() {
        let wl = [380.0, 780.0];
        let data = &[1.0; 81];
        let tinterpolate = sprinterp(wl, data).unwrap();
        tinterpolate
            .iter()
            .for_each(|v| approx::assert_ulps_eq!(*v, 1.0));
    }

    #[test]
    fn sprague_tanh() {
        // Test interpolation of 10nm to 1nm intervals for tanh.
        // This function behaves well w.r.t. constant extrapolation.
        const NF: i32 = 20;
        const NT: i32 = NF * 10;
        let wl = [380.0, 780.0];
        let data: Vec<f64> = (-NF..=NF)
            .map(|i| ((i as f64 / (NF as f64)) * 1.5 * PI).tanh())
            .collect();
        let data_want: Vec<f64> = (-NT..=NT)
            .map(|i| ((i as f64 / (NT as f64)) * 1.5 * PI).tanh())
            .collect();
        let tinterpolate = sprinterp(wl, &data).unwrap();
        tinterpolate
            .iter()
            .zip(data_want.iter())
            .for_each(|(&v, w)| approx::assert_ulps_eq!(v, w, epsilon = 1E-4));
    }

    #[test]
    fn sprague_sin() {
        let wl = [380.0, 780.0];
        let data: Vec<f64> = (0..=80)
            .map(|i| {
                let x = i as f64 / 80.0;
                (x * PI).sin()
            })
            .collect();
        let tinterpolate = sprinterp(wl, &data).unwrap();
        tinterpolate.iter().enumerate().for_each(|(i, &v)| {
            let x = i as f64 / 400.0;
            let y = (x * PI).sin();
            let d = (y - v).abs();
            //  println!("{i} {y:.4} {v:.4} {d:.6}");
            approx::assert_ulps_eq!(y, v, epsilon = 4E-3)
        });
        // non boundary points have very high accuracy
        tinterpolate
            .iter()
            .enumerate()
            .skip(10)
            .take(380)
            .for_each(|(i, &v)| {
                let x = i as f64 / 400.0;
                let y = (x * PI).sin();
                let d = (y - v).abs();
                println!("{i} {y:.4} {v:.4} {d:.6e}");
                approx::assert_ulps_eq!(y, v, epsilon = 5E-10)
            });
    }

    #[test]
    fn test_linterp_irr() {
        use approx::assert_ulps_eq;

        let mut data = vec![0.0, 1.0, 0.0];
        let mut wl = vec![380.0, 480.0, 780.0];
        let mut spd = linterp_irr(&wl, &data).unwrap();
        // println!("{:?}", spd);
        assert_ulps_eq!(spd[0], 0.);
        assert_ulps_eq!(spd[50], 0.5);
        assert_ulps_eq!(spd[100], 1.0);
        assert_ulps_eq!(spd[250], 0.5);
        assert_ulps_eq!(spd[400], 0.0);

        // top hat with slanted angles
        data = vec![0.0, 1.0, 1.0, 0.0];
        wl = vec![480.0, 490.0, 570.0, 580.0];
        spd = linterp_irr(&wl, &data).unwrap();
        // println!("{:?}", spd);
        assert_ulps_eq!(spd[0], 0.0);
        assert_ulps_eq!(spd[100], 0.0);
        assert_ulps_eq!(spd[110], 1.0);
        assert_ulps_eq!(spd[190], 1.0);
        assert_ulps_eq!(spd[200], 0.0);
        assert_ulps_eq!(spd[300], 0.0);
        assert_ulps_eq!(spd[400], 0.0);
    }
}<|MERGE_RESOLUTION|>--- conflicted
+++ resolved
@@ -469,15 +469,7 @@
 /// Panic if the index is less than 380 or greater than 780.
 impl IndexMut<usize> for Spectrum {
     fn index_mut(&mut self, i: usize) -> &mut Self::Output {
-<<<<<<< HEAD
         &mut self.0[(i - SPECTRUM_WAVELENGTH_RANGE.start(), 0)]
-=======
-        match i {
-            380..=780 => &mut self.0[(i - SPECTRUM_WAVELENGTH_RANGE.start(), 0)],
-            ..380 => &mut self.0[(0, 0)],
-            781.. => &mut self.0[(400, 0)],
-        }
->>>>>>> 9491cde2
     }
 }
 
